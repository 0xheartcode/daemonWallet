--- conflicted
+++ resolved
@@ -1,6 +1,3 @@
-<<<<<<< HEAD
-console.log("Hello from Node.js!");
-=======
 import { Command } from 'commander';
 import chalk from 'chalk';
 import { Keystore, Config, IPCClient } from '@daemon-wallet/core';
@@ -27,101 +24,4 @@
 
 // Initialize command modules
 const walletCommands = new WalletCommands(keystore, config);
-const daemonCommands = new DaemonCommands(ipcClient);
-
-// Wallet commands
-program
-  .command('create')
-  .description('Create a new wallet')
-  .action(async () => {
-    await walletCommands.create();
-  });
-
-program
-  .command('import')
-  .description('Import wallet from mnemonic or private key')
-  .action(async () => {
-    await walletCommands.import();
-  });
-
-program
-  .command('list')
-  .description('List wallet accounts')
-  .action(async () => {
-    await walletCommands.list();
-  });
-
-program
-  .command('export-wallet')
-  .description('Export all wallet data including mnemonic and private keys (extremely dangerous!)')
-  .action(async () => {
-    await walletCommands.exportAll();
-  });
-
-program
-  .command('create-account')
-  .description('Create additional account (HD derivation)')
-  .action(async () => {
-    await walletCommands.createAccount();
-  });
-
-program
-  .command('delete')
-  .description('Delete wallet (dangerous!)')
-  .action(async () => {
-    await walletCommands.delete();
-  });
-
-// Daemon commands
-const daemonCmd = program
-  .command('daemon')
-  .description('Daemon control commands');
-
-daemonCmd
-  .command('status')
-  .description('Check daemon status')
-  .action(async () => {
-    await daemonCommands.status();
-  });
-
-daemonCmd
-  .command('unlock')
-  .description('Unlock wallet for daemon')
-  .action(async () => {
-    await daemonCommands.unlock();
-  });
-
-daemonCmd
-  .command('lock')
-  .description('Lock wallet')
-  .action(async () => {
-    await daemonCommands.lock();
-  });
-
-daemonCmd
-  .command('start')
-  .description('Start daemon service')
-  .action(async () => {
-    await daemonCommands.start();
-  });
-
-daemonCmd
-  .command('stop')
-  .description('Stop daemon service')
-  .action(async () => {
-    await daemonCommands.stop();
-  });
-
-// Error handling
-program.exitOverride();
-
-try {
-  await program.parseAsync();
-} catch (err) {
-  if (err.code === 'commander.help' || err.code === 'commander.helpDisplayed') {
-    process.exit(0);
-  }
-  console.error(chalk.red('Error:'), err.message);
-  process.exit(1);
-}
->>>>>>> 232d04dc
+const daemonCommands = new DaemonCommands(ipcClient);